"""Classes related to doses and plans."""

import numpy as np
import os
import pydicom
import functools

import matplotlib

from skrt.core import MachineData
import skrt.image


class ImageOverlay(skrt.image.Image):
    """Image that can be associated with another Image, and whose plotting
    functionality includes the ability to plot overlaid on its associated 
    Image."""

    def __init__(self, path, load=True, image=None, *args, **kwargs):

        skrt.image.Image.__init__(self, path, *args, **kwargs)
        self.set_image(image)

        # Default dose plotting settings
        self._default_cmap = "jet"
        self._default_colorbar_label = "Intensity"
        self._default_vmin = 0
        if not hasattr(self, "_default_vmax"):
            self._default_vmax = None

    def set_image(self, image):
        """Set associated image, initialising it if needed."""

        if image and not isinstance(image, skrt.image.Image):
            image = skrt.image.Image(image)
        self.image = image

    def plot(
        self, 
        view="x-y",
        ax=None,
        gs=None,
        figsize=None,
        zoom=None,
        colorbar=False,
        include_image=False, 
        opacity=None, 
        mpl_kwargs=None,
        show=True,
        **kwargs
    ):
        """Plot this overlay, optionally overlaid on its associated Image.

        **Parameters**:

        view : str
            Orientation in which to compute the index. Can be "x-y", "y-z", or
            "x-z".

        ax : matplotlib.pyplot.Axes, default=None
            Axes on which to plot. If None, new axes will be created.

        gs : matplotlib.gridspec.GridSpec, default=None
            If not None and <ax> is None, new axes will be created on the
            current matplotlib figure with this gridspec.

        figsize : float, default=None
            Figure height in inches; only used if <ax> and <gs> are None.


        include_image : bool, default=False
            If True and this ImageOverlay has an associate image, it will be 
            plotted overlaid on the image.
        
        opacity : float, default=None
            If plotting on top of an image, this sets the opacity of the 
            overlay (0 = fully transparent, 1 = fully opaque).

        mpl_kwargs : dict, default=None
            Dictionary of keyword arguments to pass to matplotlib.imshow().

        colorbar : bool, default=True
            If True, a colorbar will be drawn alongside the plot.

        show : bool, default = True
            If True, the plot will be displayed immediately.

        `**`kwargs:
            Keyword args to pass to skrt.image.Image.plot().
        """

        # Set up axes
        self.set_ax(view, ax, gs, figsize, zoom, colorbar)
        self.load()

        # Plot underlying image
        if include_image and self.image is not None:
            self.image.plot(view, ax=self.ax, show=False)

            # Use default transprency if plotting image and opacity is None
            if opacity is None:
                opacity = 0.5

        # Add opacity to mpl_kwargs
        if mpl_kwargs is None:
            mpl_kwargs = {}
        if opacity is not None:
            mpl_kwargs["alpha"] = opacity

        # Plot self
        skrt.image.Image.plot(
            self, 
            view=view,
            ax=self.ax,
            zoom=zoom,
            colorbar=colorbar,
            mpl_kwargs=mpl_kwargs, 
            show=show, 
            **kwargs
        )


    def view(self, include_image=False, kwarg_name=None, **kwargs):
        """View with BetterViewer, optionally overlaying on image.

        **Parameters**:

        include_image : bool, default=False
            If True, this ImageOverlay will be displayed overlaid on its
            underlying Image.

        kwarg_name : str, default=None
            Name of kwarg under which to provide self to the call to
            self.image.Image.view() if include_image=True. By default,
            self will be passed to the "dose" parameter.

        `**`kwargs :
            Keyword args to pass to BetterViewer initialisation.
        """

        from skrt.better_viewer import BetterViewer

        if include_image and self.image is not None:
            if kwarg_name is None:
                kwarg_name = "dose"
            kwargs[kwarg_name] = self
            return self.image.view(**kwargs)

        return skrt.image.Image.view(self, **kwargs)

    @functools.cached_property
    def max(self):
        return self.get_data().max()



class Dose(ImageOverlay):
    """Class representing a dose map. The same as an Image but with overridden
    plotting behaviour and extra functionality relating to ROIs."""

    def __init__(self, *args, **kwargs):

        ImageOverlay.__init__(self, *args, **kwargs)

        # Plot settings specific to dose map
        self._default_cmap = "jet"
        self._default_colorbar_label = "Dose (Gy)"

    def load(self, *args, **kwargs):
        """Load self and set default maximum plotting intensity from max of
        data array if not yet set."""

        skrt.image.Image.load(self, *args, **kwargs)
        self._default_vmax = self.max

    def set_image(self, image):
        """Set associated image. Image.add_dose(self) will also be called."""

        ImageOverlay.set_image(self, image)
        if image is not None:
            image.add_dose(self)

    def view(self, **kwargs):

        return ImageOverlay.view(self, kwarg_name="dose", **kwargs)

    def get_dose_in_roi(self, roi):
        """Return 1D numpy array containing all of the dose values for the 
        voxels inside an ROI. Fails if the ROI and dose arrays are not the 
        same size."""

        roi.create_mask()
        if not self.has_same_geometry(roi.mask):
            raise RuntimeError("Dose field and ROI mask must have same geometry")

        dose_in_roi = self.get_data(standardise=True) \
                * roi.get_mask(standardise=True)
        return dose_in_roi[dose_in_roi > 0]

    def get_max_dose_in_rois(self, rois=[]):
        '''
        Return maximum dose in a set of rois.

        **Parameter:**

        rois : list, default=[]
            List of ROI objects, for which maximum dose is to be determined.
        '''
        # Determine the maximum dose for the input roi(s).
        dose_max = 0
        for roi in rois:
            doses = list(self.get_dose_in_roi(roi))
            doses.append(dose_max)
            dose_max=max(doses)
        return dose_max

    def plot_DVH(self, rois=[], bins=50, dose_min=0, dose_max=None,
            figsize=(8, 4), lw=2, n_colour=10, cmap='turbo', grid=True,
            fname=None):
        '''
        Plot dose-volume histogram for specified ROI(s).

        **Parameters:**

        rois : ROI/StructureSet/list, default=[]
            ROI(s) for which dose-volume histogram is to be plotted.  This
            can be a single skrt.structures.ROI object, a single
            skrt.structures.StructureSet object, or a list containing any
            combination of ROI and StructureSet objects.

        bins : int, default=50
            Number of bins in the dose-volume histogram.

        dose_min : float, default=0
            Minimum dose value to be included.

        dose_max : float, default=None
            Maximum dose value to be included.  If None, this is set to
            the maximum dose for the ROI(s) considered.

        figsize : tuple of floats, default=(8, 5)
            Dimensions (inches) of the matplotlib figure

        lw : float, default=2
            Width (relative to matplotlib default) of line used in drawing
            histogram outlines.

        n_colour : int, default=10
            Number of colours over which to cycle when drawing histograms.

        cmap : str, default='turbo'
            Name of a matplotlib colour map from which to define set of
            colours over which to cycle when drawing histograms.

            For predfined names see:

            https://matplotlib.org/stable/gallery/color/colormap_reference.html

        grid : bool, default=True
            If True, overlay a grid on the dose-volume histogram.

        fname : str, default=None
            Name of file for saving output.
        '''

        # Create figure and define the list of colours.
        fig, ax = matplotlib.pyplot.subplots(figsize=figsize)
        colours = matplotlib.cm.get_cmap(cmap)(np.linspace(0, 1,n_colour))
        ax.set_prop_cycle(color=colours)

        # Ensure that rois is a list.
        if issubclass(type(rois),
                (skrt.structures.ROI, skrt.structures.StructureSet)):
            rois = [rois]

        # Create a list containing all unique rois.
        all_rois = []
        for item in rois:
            if issubclass(type(item), skrt.structures.ROI):
                candidate_rois = [item]
            elif issubclass(type(item), skrt.structures.StructureSet):
                candidate_rois = item.get_rois()
            for roi in candidate_rois:
                if not roi in all_rois:
                    all_rois.append(roi)

        # Determine the maximum dose for the input roi(s).
        if dose_max is None:
            dose_max = self.get_max_dose_in_rois(all_rois)

        # Plot the dose-volume histograms, and extract information for legend.
        lines= []
        labels= []
        for roi in all_rois:
            doses = self.get_dose_in_roi(roi)
            n, bins, patches = ax.hist(doses, bins=bins,
                    range=(dose_min,dose_max), lw=lw, histtype='step',
                    density=True, cumulative=-1)
            colour = patches[0].get_edgecolor()
            lines.append(matplotlib.lines.Line2D([0], [0], color=colour, lw=lw))
            labels.append(roi.name)

        # Label the axes, add grid and legend, tighten layout.
        ax.set_xlabel('Dose (Gy)')
        ax.set_ylabel('Volume fraction')
        ax.grid(grid)
        ax.legend(handles=lines, labels=labels, loc='center left',
                bbox_to_anchor=(1.01, 0.5))
        matplotlib.pyplot.tight_layout()

        # Show figure or save to file.
        if fname is not None:
            matplotlib.pyplot.savefig(fname)
        else:
            matplotlib.pyplot.show()

<<<<<<< HEAD
=======
        return ax

>>>>>>> 11b1fb3a
    def get_mean_dose(self, roi):
        """Get mean dose inside an ROI."""

        return np.mean(self.get_dose_in_roi(roi))


class RtPlan(MachineData):
    def __init__(self, path=""):

        MachineData.__init__(self, path)

        ds = pydicom.read_file(path, force=True)

        try:
            self.approval_status = ds.ApprovalStatus
        except AttributeError:
            self.approval_status = None

        try:
            self.n_fraction_group = len(ds.FractionGroupSequence)
        except AttributeError:
            self.n_fraction_group = None

        try:
            self.n_beam_seq = len(ds.BeamSequence)
        except AttributeError:
            self.n_beam_seq = None

        self.n_fraction = None
        self.target_dose = None
        if self.n_fraction_group is not None:
            self.n_fraction = 0
            for fraction in ds.FractionGroupSequence:
                self.n_fraction += fraction.NumberOfFractionsPlanned
                if hasattr(fraction, "ReferencedDoseReferenceSequence"):
                    if self.target_dose is None:
                        self.target_dose = 0.0
                    for dose in fraction.ReferencedDoseReferenceSequence:
                        self.target_dose += dose.TargetPrescriptionDose<|MERGE_RESOLUTION|>--- conflicted
+++ resolved
@@ -314,11 +314,8 @@
         else:
             matplotlib.pyplot.show()
 
-<<<<<<< HEAD
-=======
         return ax
 
->>>>>>> 11b1fb3a
     def get_mean_dose(self, roi):
         """Get mean dose inside an ROI."""
 

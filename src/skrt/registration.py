"""Tools for performing image registration."""

import os
import re
import shutil
import subprocess

from skrt.image import Image, ImageComparison


_elastix_dir = None
_elastix = "elastix"
_transformix = "transformix"


def set_elastix_dir(path):

    # Set directory
    global _elastix_dir
    _elastix_dir = path

    # Find elastix exectuable
    global _elastix
    global _transformix
    if os.path.exists(os.path.join(_elastix_dir, "bin/elastix")):
        _elastix = os.path.join(_elastix_dir, "bin/elastix")
        _transformix = os.path.join(_elastix_dir, "bin/transformix")
    elif os.path.exists(os.path.join(_elastix_dir, "elastix.exe")):
        _elastix = os.path.join(_elastix_dir, "elastix.exe")
        _transformix = os.path.join(_elastix_dir, "transformix.exe")
    else:
        raise RuntimeError(f"No elastix executable found in {_elastix_dir}!")


class Registration:
    def __init__(self, fixed, moving, pfile, outdir=".", auto_reg=True, force=False):
        """Register moving image to fixed image with a given elastix parameter
        file.

        **Parameters**:

        fixed : Image/str
            Fixed image; can either be an Image object or the path to a source
            for an Image object.

        moving : Image/str
            Moving image; can either be an Image object or the path to a source
            for an Image object.

        pfile : str
<<<<<<< HEAD
            Path(s) to elastix parameter file(s). These parameter files will be
            used in series to find transforms mapping the moving image to the 
            fixed image.

        outdir : str, default='.'
            Path to output directory. If this directory already exists, data
            will be loaded in from that directory.
=======
            Path to an elastix parameter file.

        outdir : str, default='.'
            Path to output directory.
>>>>>>> a9d3ade3

        auto_reg : bool, default=True
            If True, registration will be performed immediately.

        force : bool, default=False
            If <outdir> already exists and transformations with names matching
            the parameter files are found, registrations will not be rerun
            for these parameter files.
        """

        # Set up fixed and moving images
        self.fixed = fixed
        self.moving = moving
        self.outdir = outdir
        if not os.path.exists(self.outdir):
            os.makedirs(self.outdir)
        self.get_nifti_inputs(force)

        # Set parameter file and output directories for each input parameter 
        # file
        if isinstance(pfile, str):
            pfile = [pfile]
        if isinstance(pfile, dict):
            input_pfiles = pfile
        else:
            input_pfiles = {os.path.basename(p).replace(".txt", ""): p
                            for p in pfile}
        self.parameter_sets = list(input_pfiles.keys())
        self.outdirs = {p: os.path.join(self.outdir, p) for p in input_pfiles}
        for d in self.outdirs:
            if not os.path.exists(d):
                os.makedirs(d)
        self.pfiles = {}
        for p, file in input_pfiles.items():
            shutil.copy(file, f'{self.outdirs[p]}/InputParameters.txt')

        # Expected locations of outputs
        self.tfiles = [
            os.path.join(d, "TransformParameters.0.txt") for d in self.outdirs
        ]
        self.tfile = self.tfiles[-1]
        self.out_path = os.path.join(self.outdirs[-1], "result.0.nii")
        self.transformed_images = {}
        self.final_image = None

        # Perform registration
        if auto_reg:
            self.register(force)

    def get_nifti_inputs(self, force=False):
        """Write fixed and moving images to nifti files at the top level of
        self.outdir if they do not yet exist."""

        for im in ["fixed", "moving"]:
            if not hasattr(self, f"{im}_path") or force:

                path = os.path.join(self.outdir, f"{im}.nii.gz")
                if not os.path.exists(path) or force:
                    setattr(self, im, ensure_image(getattr(self, im)))
                    path = get_nifti_path(getattr(self, im), path, force)
                setattr(self, f"{im}_path", path)

    def create_elastix_command(self, pfile, outdir, tfile=None):
        """Create elastix command for a given parameter file, output directory,
        and optional initial transform file. This command will be cached in 
        self.cmd.

        Parameters
        ----------
        pfile : str
            String containing the path to an elastix parameter file.

        outdir : str
            Directory in which output will be saved.

        tfile : str, default=None
            Optional path to an elastix transform parameter file which will
            be applied to the moving image before the registration is performed.
        """

        # Create elastix command
        cmd = (
            f"{_elastix} -f {self.fixed_path} -m {self.moving_path} "
            f"-p {pfile} -out {outdir}"
        )
        if tfile is not None:
            self.cmd += f" -t0 {tfile}"

        # Replace all backslashes
        cmd = cmd.replace("\\", "/")
        self.cmd = cmd
        return cmd

    def is_registered(self, p):
        """Check whether registration has already been performed for a given
        parameter set."""

        if isinstance(p, int):
            p = self.parameter_sets[p]
        return os.path.exists(self.tfiles[p])

    def register(self, p=None, force=False, apply=False):
        """Run a registration. By default the registration will be run for
        all parameter sets in self.param_sets, but can optionally be run for
        just one set.

        Parameters
        ----------
        p : int/str, default=None
            Name or number of the parameter set for which the registration 
            should be performed. By default, registration will be performed 
            for all parameter sets in series, using the previous set's
            output transform as input for the next. Available parameter sets 
            are listed in self.parameter_sets.

        force : bool, default=None
            If False and a registration has already been performed for the 
            given parameter (sets), the registration will not be re-run.

        apply : bool, default=True
            If True, the resultant transform will be applied to the moving
            image in order to create a transformed image. If multiple 
            registrations are performed in series, only the final transform
            will be applied.
        """

        # Make list of transforms to apply
        if p is None:
            params = self.param_sets
        elif not isinstance(p, list):
            params = [p]
        else:
            params = p

        # Run elastix for each parameter file
        for par in params:

            # Check if this step has already been done
            if self.is_registered(par) and not force:
                print(f"Registration {par} has already been performed.")
                continue

            # Get input transform file from previous step
            i = self.parameter_sets.index(par)
            tfile = None
            if i != 0:
                prev = self.parameter_sets[i - 1]
                if not is_registered(prev):
                    print(f"Warning: previous registration {prev} has not yet "
                          f"been performed! Registration {par} will be "
                          "performed without input transform."
                         )
                else:
                    tfile = self.tfiles[prev]

            # Run elastix
            self.create_elastix_command(
                pfile, self.outdirs[i], tfile=tfile, force=force_nii_creation
            )
            print("Running command:", self.cmd)
            subprocess.call(self.cmd.split())

        # Get output image
        if apply:
            self.get_result()

    def transform_image(self, im, p=-1, outfile=None):
        """Transform an image using a transform. By default, the final 
        transform in the sequence will be used.

        Parameters
        ----------
        im : Image/str
            Image to transform, or path that can be used to create an image
            object.

        p : int/str
            Name or number of the parameter set whose transform should be used.
            By default, the last parameter set in self.parameter_sets is used.

        outfile : str, default=None
            If set, the image will be written to an output file rather than
            returned.
        """

        # Make temporary output directory
        tmp_dir = f"{self.outdir}/_tmp"
        os.path.mkdir(tmp_dir)

        # Check the transformation for this parameter set exists
        if not self.is_registered(p):
            print(f"Registration {p} has not yet been performed. Run "
                  "self.register() before transforming an image.")
            return

        # Ensure output format in transform file is nifti
        set_parameters(
            self.tfile, {"ResultImageFormat": '"nii"', 
                         "CompressResultImage": '"false"'}
        )

        # Create command
        cmd = f"{_transformix} -in {im_path} -out {outdir} -tp {self.tfile}"
        cmd = cmd.replace("\\", "/")
        print("Running command:", cmd)
        subprocess.call(cmd.split())

        # Copy output to file if requested
        tmp_file = f"{tmp_dir}/result.nii"
        if outfile is not None:
            shutil.copy(tmpfile, outfile)
            shutil.rmdir(tmp_dir)
            return

        # Otherwise, return transformed Image object
        im = Image(tmp_file)
        shutil.rmtree(tmp_dir)
        return im

    def transform_moving_image(self, p=-1):
        """Transform the moving image using a given parameter set and write
        to that parameter set's directory."""

        self.transform_image(
            p=p, outfile=f"{self.outdirs[p]}/transformed_moving.nii.gz")

    def get_final_image(self, force=False):
        """Get moving image with final transform applied."""

        if not is_registered(self.parameter_sets[-1]):
            self.register()
        if self.final_image is not None and not force:
            return self.final_image

        if self.parameter_sets[-1] not in self.transformed_images or force:
            self.transform_moving_image(p=-1)
        self.final = Image(self.out_path)

    def get_comparison(self):

        self.get_final_image()
        self.comparison = ImageComparison(self.fixed, self.final)
        return self.comparison

    def plot_comparison(self, outdir=None, **kwargs):

        if outdir is None:
            outdir = self.outdir

        self.get_comparison()
        for view in ["x-y", "y-z", "x-z"]:
            self.comparison.plot_overlay(
                view, save_as=os.path.join(outdir, f"overlay_{view}.pdf"), **kwargs
            )

    def adjust_pfile(self, params, idx=-1, make_copy=True):
        """Adjust the parameters in a parameter file.

        Parameters:

        params : dict
            Dictionary of parameter names and new parameter values.

        idx : int, default=-1
            Index of the parameter file to adjust (by default, this will be the
            last parameter file.

        make_copy : bool, default=True
            If True, a new parameter file will be created in self.outdir rather
            than overwriting the original parameter file.
        """

        # Find name of output parameter file
        if make_copy:
            basename = os.path.basename(self.pfiles[idx]).replace(".txt", "")
            outfile = os.path.join(self.outdir, basename + "_copy.txt")
        else:
            outfile = None

        # Update parameters
        set_parameters(self.pfiles[idx], params, outfile)
        if outfile is not None:
            self.pfiles[idx] = outfile

    def view_comparison(self, **kwargs):
        """View comparison of fixed image and final transformed moving 
        image."""

        from skrt.viewer import QuickViewer

        self.get_final_image()
        if "comparison" not in kwargs:
            kwargs["comparison"] = True
        if "hu" not in kwargs:
            self.fixed = ensure_image(self.fixed)
            kwargs["hu"] = self.fixed.default_window
        if "title" not in kwargs:
            kwargs["title"] = ["Fixed", "Transformed moving"]
        QuickViewer([self.fixed_path, self.out_path], **kwargs)

    def view_init(self, **kwargs):
        """View comparison of initial fixed and moving images."""

        from skrt.viewer import QuickViewer

        if "hu" not in kwargs:
            self.fixed = ensure_image(self.fixed)
            kwargs["hu"] = self.fixed.default_window
        if "match_axes" not in kwargs:
            kwargs["match_axes"] = "y"
        if "title" not in kwargs:
            kwargs["title"] = ["Fixed", "Moving"]
        if "comparison" not in kwargs:
            kwargs["comparison"] = True
        QuickViewer([self.fixed_path, self.moving_path], **kwargs)


def ensure_image(im):
    if isinstance(im, Image):
        return im
    return Image(im)


def get_nifti_path(im_source, outname, force=False):
    """Get path to nifti version of a given image."""

    if os.path.exists(outname) and not force:
        return outname

    if im_source is not None:
        im = ensure_image(im_source)
        if im.source_type == "nifti":
            return im.path
        im.write(outname)
        return outname
    else:
        raise TypeError("Must give a valid input image!")


def set_parameters(tfile, params, output_tfile=None):
    """Replace value(s) of parameter(s) in an elastix transform file."""

    # Overwrite input file if no output given
    if output_tfile is None:
        output_tfile = tfile

    # Read input
    with open(tfile) as file:
        lines = "".join(file.readlines())

    # Modify
    for name, value in params.items():
        lines = re.sub(f"\({name}.*\)", f"({name} {value})", lines)

    # Write to output
    with open(output_tfile, "w") as file:
        file.write(lines)
<|MERGE_RESOLUTION|>--- conflicted
+++ resolved
@@ -48,20 +48,10 @@
             for an Image object.
 
         pfile : str
-<<<<<<< HEAD
-            Path(s) to elastix parameter file(s). These parameter files will be
-            used in series to find transforms mapping the moving image to the 
-            fixed image.
-
-        outdir : str, default='.'
-            Path to output directory. If this directory already exists, data
-            will be loaded in from that directory.
-=======
             Path to an elastix parameter file.
 
         outdir : str, default='.'
             Path to output directory.
->>>>>>> a9d3ade3
 
         auto_reg : bool, default=True
             If True, registration will be performed immediately.

--- conflicted
+++ resolved
@@ -5,6 +5,7 @@
 import shutil
 import pandas as pd
 import pytest
+import numpy as np
 
 from skrt.simulation import SyntheticImage
 from skrt.structures import StructureSet, ROI
@@ -158,7 +159,6 @@
     roi = ROI(sim, mask_level=5)  
     assert roi.get_area() == sim.get_roi("sphere").get_area()
 
-<<<<<<< HEAD
 def test_roi_no_image():
     '''Check that an ROI object can be created from contours without an 
     associated Image object or geometric info.'''
@@ -167,7 +167,18 @@
     new_roi.plot(show=False)
     with pytest.raises(RuntimeError):
         new_roi.get_mask()
-=======
+
+def test_roi_no_image_with_geom():
+    """Check that an ROI object can be created from contours only plus 
+    geometric info."""
+
+    new_roi = ROI(roi.get_contours(),
+                  origin=roi.get_origin(),
+                  voxel_size=roi.get_voxel_size(),
+                  shape=roi.get_mask().shape
+                 )
+    assert np.all(new_roi.get_mask() == roi.get_mask())
+
 def test_null_roi():
     roi = ROI()
     assert(type(roi).__name__ == 'ROI')
@@ -203,5 +214,4 @@
     assert(ss.time == '')
     assert(ss.timestamp =='')
     assert(ss.to_keep is None)
-    assert(ss.to_remove is None)
->>>>>>> f509c896
+    assert(ss.to_remove is None)